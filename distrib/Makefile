--- conflicted
+++ resolved
@@ -1,27 +1,8 @@
-<<<<<<< HEAD
-# build RTB
-ROOT = ~/code/rvc
-=======
 ROOT = ~/rvc
->>>>>>> 2ddefed1
-BUILD = tmp
-MANUAL = $(BUILD)/manual/robot.pdf
-SRC = $(ROOT)/robot
-ROBOT = rvctools/robot
-COMMON = rvctools/common
-CONTRIB = rvctools/contrib
-<<<<<<< HEAD
-LIB = ~/lib/matlab
-=======
->>>>>>> 2ddefed1
 
 release:  build doco zipit
 
-doco:	pdf markup
-
-build:  tmp allfuncs.txt
-
-tmp:
+build: 
 	# clean up
 	mkdir tmp
 
@@ -43,44 +24,11 @@
 	# copy any contrib files that will be included
 	#cp -r $(ROOT)/contrib/paretofront rvctools/contrib
 	cp -r $(ROOT)/contrib/pHRIWARE $(CONTRIB)
-<<<<<<< HEAD
-	cp $(LIB)/arrow3.m $(CONTRIB)
-
-=======
->>>>>>> 2ddefed1
 
 	# copy any GUIDE files
 	cp ../../*.fig $(ROBOT)
 
 	# copy Java source code and jar file
-<<<<<<< HEAD
-	(cd $(SRC)/java; make)
-	cp -r $(SRC)/java $(ROBOT)
-
-	# copy extra packages
-	cp -r $(SRC)/+ETS* $(ROBOT)
-
-	# copy model files
-	cp -r $(SRC)/models $(ROBOT)
-
-	# copy examples and data files
-	cp -r $(SRC)/examples $(ROBOT)
-	cp -r $(SRC)/data $(ROBOT)
-	cp -r $(SRC)/demos $(ROBOT)
-	cp -r $(SRC)/mex $(ROBOT)
-
-	# copy RST examples
-	cp -r $(SRC)/RST $(ROBOT)
-
-	# copy symbolic examples
-	cp -r $(SRC)/symbolic $(ROBOT)
-
-	# copy simulink models
-	cp -r $(SRC)/simulink/*.slx rvctools/simulink
-	cp -r $(SRC)/simulink/*.m rvctools/simulink
-
-	#cp -r $(SRC)/Octave $(ROBOT)  causes the package builder to fail
-=======
 	cp -r $(SRC)/*.java $(ROBOT)
 	(cd $(SRC); make)
 	cp $(SRC)/*.jar $(ROBOT)
@@ -91,7 +39,6 @@
 	cp -r $(SRC)/demos $(ROBOT)
 	cp -r $(SRC)/mex $(ROBOT)
 	cp -r $(SRC)/Octave $(ROBOT)
->>>>>>> 2ddefed1
 
 	# copy interfaces
 	cp -r ../../interfaces $(ROBOT)
@@ -119,10 +66,6 @@
 	$(MAKE) -C tmp -f ../Makefile $(MFLAGS) _pdf
 
 _pdf:
-<<<<<<< HEAD
-	-echo "---------build the manual"
-=======
->>>>>>> 2ddefed1
 	-\rm -rf tmpdoc
 	-mkdir tmpdoc 
 	-cp -r rvctools/robot/* tmpdoc
@@ -132,16 +75,9 @@
 	# add a couple of things from interfaces
 	-cp rvctools/robot/interfaces/VREP/*.m tmpdoc
 	-cp rvctools/robot/interfaces/Arbotix.m tmpdoc
-<<<<<<< HEAD
-	-cp rvctools/robot/models/*.m tmpdoc
-
-	# copy over the manual skeleton, we will work here
-	cp -r $(ROOT)/robot/doc/manual .
-=======
 
 	# copy over the manual skeleton, we will work here
 	cp -r ~/rvc/robot/doc/manual .
->>>>>>> 2ddefed1
 	
 	# generate LaTeX code for all functions in there
 	(cd tmpdoc; help3.py -v -l --include @* *.m; mv all.tex ../manual)
@@ -153,16 +89,9 @@
 	(cd manual; make)
 
 	cp manual/robot.pdf rvctools/robot
-<<<<<<< HEAD
-	open -a pdfreduce rvctools/robot
-
-	# and let's take a look
-	open rvctools/robot/robot.pdf 
-=======
 
 	# and let's take a look
 	open manual/robot.pdf 
->>>>>>> 2ddefed1
 
 
 CMD = '/INSERT_HERE/ {\
@@ -179,25 +108,6 @@
 	# build the XML/info stuff for matlab help browser system
 	# build it in info, info/html
 	-mkdir -p info/html
-<<<<<<< HEAD
-	cp -r $(SRC)/doc/info/robot_product_page.html info
-	(cd tmpdoc; help3.py --rtb -m @* *.m; mv *.html ../info/html)
-
-	# copy over the autogen files
-	cp contents.html info
-	cp contents_alpha.html info
-	cp contents_toc.html info
-
-	# create the helptoc.xml file
-	cp $(SRC)/doc/info/helptoc.xml info
-	#sed '/<!--INSERT_HERE-->/r helpfuncbycat.xml' < $(SRC)/info/helptoc.xml > info/helptoc.xml
-
-	# copy invariant files from the distro
-	cp $(SRC)/doc/info/*.html info
-	cp $(SRC)/doc/info/*.css info
-	#cp -r $(SRC)/info/icons info
-	#cp manual/figs/rtb-montage.png info
-=======
 	cp -r $(SRC)/info/robot_product_page.html info
 	(cd tmpdoc; help3.py --rtb -m @* *.m; mv *.html ../info/html)
 
@@ -215,7 +125,6 @@
 	cp $(SRC)/info/*.html info
 	cp -r $(SRC)/info/icons info
 	cp manual/figs/rtb-montage.png info
->>>>>>> 2ddefed1
 
 	
 	# build the web/HTML doco
@@ -228,15 +137,12 @@
 	cp Contents.m rvctools/robot
 
 	# install it all
-<<<<<<< HEAD
-	cp -r info rvctools
-	cp $(SRC)/doc/info.xml rvctools
-=======
 	cp -r info rvctools/robot
->>>>>>> 2ddefed1
 
 
 zipit:
+	# remove all traces of svn files
+	-find rvctools -name .svn -exec rm -rf {} \;
 	# build the distrib archives
 	(cd tmp; zip -rq ../robot-`cat ../../RELEASE`.zip ./rvctools)
 	#tar zcf robot.tgz ./rvctools
@@ -269,8 +175,4 @@
 	ssh geek chmod -R a+rX www/RTB/r9
 
 clean:
-<<<<<<< HEAD
-	@-\rm -rf tmp *.zip *.mltbx
-=======
 	@-\rm -rf tmp
->>>>>>> 2ddefed1
