%CODEGENERATOR.GENSLBLOCKINVDYN Generate Simulink block for inverse dynamics
%
% cGen.genslblockinvdyn() generates a robot-specific Simulink block to compute
% inverse dynamics.
%
% Notes::
% - Is called by CodeGenerator.geninvdyn if cGen has active flag genslblock
% - The generated Simulink block is composed of previously generated blocks
%   for the inertia matrix, coriolis matrix, vector of gravitational load and 
%   joint friction vector. The block recombines these components to compute 
%   the forward dynamics.
% - The Simulink blocks are generated and stored in a robot specific block 
%   library cGen.slib in the directory cGen.basepath.
%
% Author::
%  Joern Malzahn, (joern.malzahn@tu-dortmund.de)
%
% See also CodeGenerator.CodeGenerator, CodeGenerator.geninvdyn.

% Copyright (C) 2012-2014, by Joern Malzahn
%
% This file is part of The Robotics Toolbox for Matlab (RTB).
%
% RTB is free software: you can redistribute it and/or modify
% it under the terms of the GNU Lesser General Public License as published by
% the Free Software Foundation, either version 3 of the License, or
% (at your option) any later version.
%
% RTB is distributed in the hope that it will be useful,
% but WITHOUT ANY WARRANTY; without even the implied warranty of
% MERCHANTABILITY or FITNESS FOR A PARTICULAR PURPOSE.  See the
% GNU Lesser General Public License for more details.
%
% You should have received a copy of the GNU Leser General Public License
% along with RTB.  If not, see <http://www.gnu.org/licenses/>.
%
% http://www.petercorke.com
%
% The code generation module emerged during the work on a project funded by
% the German Research Foundation (DFG, BE1569/7-1). The authors gratefully 
% acknowledge the financial support.

function [ output_args ] = genslblockinvdyn( CGen )

%% Open or create block library
bdclose('all')                                                              % avoid problems with previously loaded libraries
load_system('simulink');
if ~(exist([CGen.slibpath,simulinkext]) == 2)                                  % Create new block library if none exists
 CGen.createnewblocklibrary;
end
checkexistanceofblocks(CGen);
open_system(CGen.slibpath);
set_param(CGen.slib,'lock','off');



%% Generate Inertia Block
CGen.logmsg([datestr(now),'\tGenerating Simulink Block for the inverse robot dynamics:\n']);
nJoints = CGen.rob.n;

CGen.logmsg([datestr(now),'\t\t... enclosing subsystem ']);
InvDynBlock = [CGen.slib,'/invdyn'];
if ~isempty(find_system(CGen.slib,'Name','invdyn'))                    % Delete previously generated inertia matrix block
    delete_block(InvDynBlock)
end
CGen.logmsg('\t%s\n',' done!');

% Subsystem in which individual rows are concatenated
CGen.logmsg([datestr(now),'\t\t... adding Simulink blocks for all components']);
add_block('built-in/SubSystem',InvDynBlock);                               % Add new inertia matrix block
add_block([CGen.slib,'/inertia'],[InvDynBlock,'/inertia']);
add_block([CGen.slib,'/coriolis'],[InvDynBlock,'/coriolis']);
add_block([CGen.slib,'/gravload'],[InvDynBlock,'/gravload']);
add_block([CGen.slib,'/friction'],[InvDynBlock,'/friction'])
<<<<<<< HEAD
add_block('simulink/Sources/In1',[InvDynBlock,'/q']);
add_block('simulink/Sources/In1',[InvDynBlock,'/qd']);
add_block('simulink/Sources/In1',[InvDynBlock,'/qdd']);
add_block('simulink/Sinks/Out1',[InvDynBlock,'/tau']);
=======
add_block('Simulink/Sources/In1',[InvDynBlock,'/q'],'PortDimensions',['[',num2str(nJoints),', 1]']);
add_block('Simulink/Sources/In1',[InvDynBlock,'/qd'],'PortDimensions',['[',num2str(nJoints),', 1]']);
add_block('Simulink/Sources/In1',[InvDynBlock,'/qdd'],'PortDimensions',['[',num2str(nJoints),', 1]']);
add_block('Simulink/Sinks/Out1',[InvDynBlock,'/tau'],'PortDimensions',['[',num2str(nJoints),', 1]']);
>>>>>>> 2ddefed1
add_block('built-in/Product',[InvDynBlock,'/inertiaTorque'],'multiplication','Matrix(*)');
add_block('built-in/Product',[InvDynBlock,'/coriolisTorque'],'multiplication','Matrix(*)');
add_block('built-in/Sum',[InvDynBlock,'/Sum'],'inputs','++++');
CGen.logmsg('\t%s\n',' done!');

% Connect individual Simulink blocks
CGen.logmsg([datestr(now),'\t\t... wiring']);
add_line(InvDynBlock,'q/1','inertia/1');
add_line(InvDynBlock,'q/1','coriolis/1');
add_line(InvDynBlock,'q/1','gravload/1');
add_line(InvDynBlock,'qd/1','coriolis/2');
add_line(InvDynBlock,'qd/1','friction/1');
add_line(InvDynBlock,'inertia/1','inertiaTorque/1');
add_line(InvDynBlock,'qdd/1','inertiaTorque/2');
add_line(InvDynBlock,'coriolis/1','coriolisTorque/1');
add_line(InvDynBlock,'qd/1','coriolisTorque/2');
add_line(InvDynBlock,'inertiaTorque/1','Sum/1');
add_line(InvDynBlock,'coriolisTorque/1','Sum/2');
add_line(InvDynBlock,'gravload/1','Sum/3');
add_line(InvDynBlock,'friction/1','Sum/4');
add_line(InvDynBlock,'Sum/1','tau/1');
distributeblocks(InvDynBlock);
CGen.logmsg('\t%s\n',' done!');

CGen.logmsg([datestr(now),'\tInverse dynamics block complete.\n']);

%% Cleanup
% Arrange blocks
distributeblocks(CGen.slib);

% Lock, save and close library
set_param(CGen.slib,'lock','on');
save_system(CGen.slib,CGen.slibpath);
close_system(CGen.slib);

end

function [] = checkexistanceofblocks(CGen)
open_system(CGen.slibpath);
if isempty(find_system(CGen.slib,'SearchDepth',1,'Name','inertia'))
    CGen.logmsg('\t\t%s\n','Inertia block not found! Generating:');
    CGen.genslblockinertia;
    open_system(CGen.slibpath);
end

if isempty(find_system(CGen.slib,'SearchDepth',1,'Name','coriolis'))
    CGen.logmsg('\t\t%s\n','Coriolis block not found! Generating:');
    CGen.genslblockcoriolis;
    open_system(CGen.slibpath);
end

if isempty(find_system(CGen.slib,'SearchDepth',1,'Name','gravload'))
    CGen.logmsg('\t\t%s\n','Gravload block not found! Generating:');
    CGen.genslblockgravload;
    open_system(CGen.slibpath);
end

if isempty(find_system(CGen.slib,'SearchDepth',1,'Name','friction'))
    CGen.logmsg('\t\t%s\n','Friction block not found! Generating:');
    CGen.genslblockfriction;
    open_system(CGen.slibpath);
end

end
<|MERGE_RESOLUTION|>--- conflicted
+++ resolved
@@ -1,149 +1,142 @@
-%CODEGENERATOR.GENSLBLOCKINVDYN Generate Simulink block for inverse dynamics
-%
-% cGen.genslblockinvdyn() generates a robot-specific Simulink block to compute
-% inverse dynamics.
-%
-% Notes::
-% - Is called by CodeGenerator.geninvdyn if cGen has active flag genslblock
-% - The generated Simulink block is composed of previously generated blocks
-%   for the inertia matrix, coriolis matrix, vector of gravitational load and 
-%   joint friction vector. The block recombines these components to compute 
-%   the forward dynamics.
-% - The Simulink blocks are generated and stored in a robot specific block 
-%   library cGen.slib in the directory cGen.basepath.
-%
-% Author::
-%  Joern Malzahn, (joern.malzahn@tu-dortmund.de)
-%
-% See also CodeGenerator.CodeGenerator, CodeGenerator.geninvdyn.
-
-% Copyright (C) 2012-2014, by Joern Malzahn
-%
-% This file is part of The Robotics Toolbox for Matlab (RTB).
-%
-% RTB is free software: you can redistribute it and/or modify
-% it under the terms of the GNU Lesser General Public License as published by
-% the Free Software Foundation, either version 3 of the License, or
-% (at your option) any later version.
-%
-% RTB is distributed in the hope that it will be useful,
-% but WITHOUT ANY WARRANTY; without even the implied warranty of
-% MERCHANTABILITY or FITNESS FOR A PARTICULAR PURPOSE.  See the
-% GNU Lesser General Public License for more details.
-%
-% You should have received a copy of the GNU Leser General Public License
-% along with RTB.  If not, see <http://www.gnu.org/licenses/>.
-%
-% http://www.petercorke.com
-%
-% The code generation module emerged during the work on a project funded by
-% the German Research Foundation (DFG, BE1569/7-1). The authors gratefully 
-% acknowledge the financial support.
-
-function [ output_args ] = genslblockinvdyn( CGen )
-
-%% Open or create block library
-bdclose('all')                                                              % avoid problems with previously loaded libraries
-load_system('simulink');
-if ~(exist([CGen.slibpath,simulinkext]) == 2)                                  % Create new block library if none exists
- CGen.createnewblocklibrary;
-end
-checkexistanceofblocks(CGen);
-open_system(CGen.slibpath);
-set_param(CGen.slib,'lock','off');
-
-
-
-%% Generate Inertia Block
-CGen.logmsg([datestr(now),'\tGenerating Simulink Block for the inverse robot dynamics:\n']);
-nJoints = CGen.rob.n;
-
-CGen.logmsg([datestr(now),'\t\t... enclosing subsystem ']);
-InvDynBlock = [CGen.slib,'/invdyn'];
-if ~isempty(find_system(CGen.slib,'Name','invdyn'))                    % Delete previously generated inertia matrix block
-    delete_block(InvDynBlock)
-end
-CGen.logmsg('\t%s\n',' done!');
-
-% Subsystem in which individual rows are concatenated
-CGen.logmsg([datestr(now),'\t\t... adding Simulink blocks for all components']);
-add_block('built-in/SubSystem',InvDynBlock);                               % Add new inertia matrix block
-add_block([CGen.slib,'/inertia'],[InvDynBlock,'/inertia']);
-add_block([CGen.slib,'/coriolis'],[InvDynBlock,'/coriolis']);
-add_block([CGen.slib,'/gravload'],[InvDynBlock,'/gravload']);
-add_block([CGen.slib,'/friction'],[InvDynBlock,'/friction'])
-<<<<<<< HEAD
-add_block('simulink/Sources/In1',[InvDynBlock,'/q']);
-add_block('simulink/Sources/In1',[InvDynBlock,'/qd']);
-add_block('simulink/Sources/In1',[InvDynBlock,'/qdd']);
-add_block('simulink/Sinks/Out1',[InvDynBlock,'/tau']);
-=======
-add_block('Simulink/Sources/In1',[InvDynBlock,'/q'],'PortDimensions',['[',num2str(nJoints),', 1]']);
-add_block('Simulink/Sources/In1',[InvDynBlock,'/qd'],'PortDimensions',['[',num2str(nJoints),', 1]']);
-add_block('Simulink/Sources/In1',[InvDynBlock,'/qdd'],'PortDimensions',['[',num2str(nJoints),', 1]']);
-add_block('Simulink/Sinks/Out1',[InvDynBlock,'/tau'],'PortDimensions',['[',num2str(nJoints),', 1]']);
->>>>>>> 2ddefed1
-add_block('built-in/Product',[InvDynBlock,'/inertiaTorque'],'multiplication','Matrix(*)');
-add_block('built-in/Product',[InvDynBlock,'/coriolisTorque'],'multiplication','Matrix(*)');
-add_block('built-in/Sum',[InvDynBlock,'/Sum'],'inputs','++++');
-CGen.logmsg('\t%s\n',' done!');
-
-% Connect individual Simulink blocks
-CGen.logmsg([datestr(now),'\t\t... wiring']);
-add_line(InvDynBlock,'q/1','inertia/1');
-add_line(InvDynBlock,'q/1','coriolis/1');
-add_line(InvDynBlock,'q/1','gravload/1');
-add_line(InvDynBlock,'qd/1','coriolis/2');
-add_line(InvDynBlock,'qd/1','friction/1');
-add_line(InvDynBlock,'inertia/1','inertiaTorque/1');
-add_line(InvDynBlock,'qdd/1','inertiaTorque/2');
-add_line(InvDynBlock,'coriolis/1','coriolisTorque/1');
-add_line(InvDynBlock,'qd/1','coriolisTorque/2');
-add_line(InvDynBlock,'inertiaTorque/1','Sum/1');
-add_line(InvDynBlock,'coriolisTorque/1','Sum/2');
-add_line(InvDynBlock,'gravload/1','Sum/3');
-add_line(InvDynBlock,'friction/1','Sum/4');
-add_line(InvDynBlock,'Sum/1','tau/1');
-distributeblocks(InvDynBlock);
-CGen.logmsg('\t%s\n',' done!');
-
-CGen.logmsg([datestr(now),'\tInverse dynamics block complete.\n']);
-
-%% Cleanup
-% Arrange blocks
-distributeblocks(CGen.slib);
-
-% Lock, save and close library
-set_param(CGen.slib,'lock','on');
-save_system(CGen.slib,CGen.slibpath);
-close_system(CGen.slib);
-
-end
-
-function [] = checkexistanceofblocks(CGen)
-open_system(CGen.slibpath);
-if isempty(find_system(CGen.slib,'SearchDepth',1,'Name','inertia'))
-    CGen.logmsg('\t\t%s\n','Inertia block not found! Generating:');
-    CGen.genslblockinertia;
-    open_system(CGen.slibpath);
-end
-
-if isempty(find_system(CGen.slib,'SearchDepth',1,'Name','coriolis'))
-    CGen.logmsg('\t\t%s\n','Coriolis block not found! Generating:');
-    CGen.genslblockcoriolis;
-    open_system(CGen.slibpath);
-end
-
-if isempty(find_system(CGen.slib,'SearchDepth',1,'Name','gravload'))
-    CGen.logmsg('\t\t%s\n','Gravload block not found! Generating:');
-    CGen.genslblockgravload;
-    open_system(CGen.slibpath);
-end
-
-if isempty(find_system(CGen.slib,'SearchDepth',1,'Name','friction'))
-    CGen.logmsg('\t\t%s\n','Friction block not found! Generating:');
-    CGen.genslblockfriction;
-    open_system(CGen.slibpath);
-end
-
-end
+%CODEGENERATOR.GENSLBLOCKINVDYN Generate Simulink block for inverse dynamics
+%
+% cGen.genslblockinvdyn() generates a robot-specific Simulink block to compute
+% inverse dynamics.
+%
+% Notes::
+% - Is called by CodeGenerator.geninvdyn if cGen has active flag genslblock
+% - The generated Simulink block is composed of previously generated blocks
+%   for the inertia matrix, coriolis matrix, vector of gravitational load and 
+%   joint friction vector. The block recombines these components to compute 
+%   the forward dynamics.
+% - The Simulink blocks are generated and stored in a robot specific block 
+%   library cGen.slib in the directory cGen.basepath.
+%
+% Author::
+%  Joern Malzahn, (joern.malzahn@tu-dortmund.de)
+%
+% See also CodeGenerator.CodeGenerator, CodeGenerator.geninvdyn.
+
+% Copyright (C) 2012-2014, by Joern Malzahn
+%
+% This file is part of The Robotics Toolbox for Matlab (RTB).
+%
+% RTB is free software: you can redistribute it and/or modify
+% it under the terms of the GNU Lesser General Public License as published by
+% the Free Software Foundation, either version 3 of the License, or
+% (at your option) any later version.
+%
+% RTB is distributed in the hope that it will be useful,
+% but WITHOUT ANY WARRANTY; without even the implied warranty of
+% MERCHANTABILITY or FITNESS FOR A PARTICULAR PURPOSE.  See the
+% GNU Lesser General Public License for more details.
+%
+% You should have received a copy of the GNU Leser General Public License
+% along with RTB.  If not, see <http://www.gnu.org/licenses/>.
+%
+% http://www.petercorke.com
+%
+% The code generation module emerged during the work on a project funded by
+% the German Research Foundation (DFG, BE1569/7-1). The authors gratefully 
+% acknowledge the financial support.
+
+function [ output_args ] = genslblockinvdyn( CGen )
+
+%% Open or create block library
+bdclose('all')                                                              % avoid problems with previously loaded libraries
+load_system('simulink');
+if ~(exist([CGen.slibpath,simulinkext]) == 2)                                  % Create new block library if none exists
+ CGen.createnewblocklibrary;
+end
+checkexistanceofblocks(CGen);
+open_system(CGen.slibpath);
+set_param(CGen.slib,'lock','off');
+
+
+
+%% Generate Inertia Block
+CGen.logmsg([datestr(now),'\tGenerating Simulink Block for the inverse robot dynamics:\n']);
+nJoints = CGen.rob.n;
+
+CGen.logmsg([datestr(now),'\t\t... enclosing subsystem ']);
+InvDynBlock = [CGen.slib,'/invdyn'];
+if ~isempty(find_system(CGen.slib,'Name','invdyn'))                    % Delete previously generated inertia matrix block
+    delete_block(InvDynBlock)
+end
+CGen.logmsg('\t%s\n',' done!');
+
+% Subsystem in which individual rows are concatenated
+CGen.logmsg([datestr(now),'\t\t... adding Simulink blocks for all components']);
+add_block('built-in/SubSystem',InvDynBlock);                               % Add new inertia matrix block
+add_block([CGen.slib,'/inertia'],[InvDynBlock,'/inertia']);
+add_block([CGen.slib,'/coriolis'],[InvDynBlock,'/coriolis']);
+add_block([CGen.slib,'/gravload'],[InvDynBlock,'/gravload']);
+add_block([CGen.slib,'/friction'],[InvDynBlock,'/friction'])
+add_block('simulink/Sources/In1',[InvDynBlock,'/q'],'PortDimensions',['[',num2str(nJoints),', 1]']);
+add_block('simulink/Sources/In1',[InvDynBlock,'/qd'],'PortDimensions',['[',num2str(nJoints),', 1]']);
+add_block('simulink/Sources/In1',[InvDynBlock,'/qdd'],'PortDimensions',['[',num2str(nJoints),', 1]']);
+add_block('simulink/Sinks/Out1',[InvDynBlock,'/tau'],'PortDimensions',['[',num2str(nJoints),', 1]']);
+add_block('built-in/Product',[InvDynBlock,'/inertiaTorque'],'multiplication','Matrix(*)');
+add_block('built-in/Product',[InvDynBlock,'/coriolisTorque'],'multiplication','Matrix(*)');
+add_block('built-in/Sum',[InvDynBlock,'/Sum'],'inputs','++++');
+CGen.logmsg('\t%s\n',' done!');
+
+% Connect individual Simulink blocks
+CGen.logmsg([datestr(now),'\t\t... wiring']);
+add_line(InvDynBlock,'q/1','inertia/1');
+add_line(InvDynBlock,'q/1','coriolis/1');
+add_line(InvDynBlock,'q/1','gravload/1');
+add_line(InvDynBlock,'qd/1','coriolis/2');
+add_line(InvDynBlock,'qd/1','friction/1');
+add_line(InvDynBlock,'inertia/1','inertiaTorque/1');
+add_line(InvDynBlock,'qdd/1','inertiaTorque/2');
+add_line(InvDynBlock,'coriolis/1','coriolisTorque/1');
+add_line(InvDynBlock,'qd/1','coriolisTorque/2');
+add_line(InvDynBlock,'inertiaTorque/1','Sum/1');
+add_line(InvDynBlock,'coriolisTorque/1','Sum/2');
+add_line(InvDynBlock,'gravload/1','Sum/3');
+add_line(InvDynBlock,'friction/1','Sum/4');
+add_line(InvDynBlock,'Sum/1','tau/1');
+distributeblocks(InvDynBlock);
+CGen.logmsg('\t%s\n',' done!');
+
+CGen.logmsg([datestr(now),'\tInverse dynamics block complete.\n']);
+
+%% Cleanup
+% Arrange blocks
+distributeblocks(CGen.slib);
+
+% Lock, save and close library
+set_param(CGen.slib,'lock','on');
+save_system(CGen.slib,CGen.slibpath);
+close_system(CGen.slib);
+
+end
+
+function [] = checkexistanceofblocks(CGen)
+open_system(CGen.slibpath);
+if isempty(find_system(CGen.slib,'SearchDepth',1,'Name','inertia'))
+    CGen.logmsg('\t\t%s\n','Inertia block not found! Generating:');
+    CGen.genslblockinertia;
+    open_system(CGen.slibpath);
+end
+
+if isempty(find_system(CGen.slib,'SearchDepth',1,'Name','coriolis'))
+    CGen.logmsg('\t\t%s\n','Coriolis block not found! Generating:');
+    CGen.genslblockcoriolis;
+    open_system(CGen.slibpath);
+end
+
+if isempty(find_system(CGen.slib,'SearchDepth',1,'Name','gravload'))
+    CGen.logmsg('\t\t%s\n','Gravload block not found! Generating:');
+    CGen.genslblockgravload;
+    open_system(CGen.slibpath);
+end
+
+if isempty(find_system(CGen.slib,'SearchDepth',1,'Name','friction'))
+    CGen.logmsg('\t\t%s\n','Friction block not found! Generating:');
+    CGen.genslblockfriction;
+    open_system(CGen.slibpath);
+end
+
+end