%CODEGENERATOR.GENSLBLOCKFKINE Generate Simulink block for forward kinematics
%
% cGen.genslblockfkine() generates a robot-specific Simulink block to compute
% forward kinematics.
%
% Notes::
% - Is called by CodeGenerator.genfkine if cGen has active flag genslblock.
% - The Simulink blocks are generated and stored in a robot specific block 
%   library cGen.slib in the directory cGen.basepath.
% - Blocks are created for intermediate transforms T0, T1 etc. as well.
%
% Author::
%  Joern Malzahn, (joern.malzahn@tu-dortmund.de)
%
% See also CodeGenerator.CodeGenerator, CodeGenerator.genfkine.

% Copyright (C) 2012-2014, by Joern Malzahn
%
% This file is part of The Robotics Toolbox for Matlab (RTB).
%
% RTB is free software: you can redistribute it and/or modify
% it under the terms of the GNU Lesser General Public License as published by
% the Free Software Foundation, either version 3 of the License, or
% (at your option) any later version.
%
% RTB is distributed in the hope that it will be useful,
% but WITHOUT ANY WARRANTY; without even the implied warranty of
% MERCHANTABILITY or FITNESS FOR A PARTICULAR PURPOSE.  See the
% GNU Lesser General Public License for more details.
%
% You should have received a copy of the GNU Leser General Public License
% along with RTB.  If not, see <http://www.gnu.org/licenses/>.
%
% http://www.petercorke.com
%
% The code generation module emerged during the work on a project funded by
% the German Research Foundation (DFG, BE1569/7-1). The authors gratefully 
% acknowledge the financial support.

function genslblockfkine(CGen)
 
%% Open or create block library
bdclose('all')                                                              % avoid problems with previously loaded libraries
load_system('simulink');
if ~(exist([CGen.slibpath,simulinkext]) == 2)                                  % Create new block library if none exists
 CGen.createnewblocklibrary;
end
open_system(CGen.slibpath);
set_param(CGen.slib,'lock','off');

q = CGen.rob.gencoords;

%% Forward kinematics up to tool center point
CGen.logmsg([datestr(now),'\tGenerating forward kinematics Simulink block up to the end-effector frame']);
symname = 'fkine';
fname = fullfile(CGen.sympath,[symname,'.mat']);

if exist(fname,'file')
    tmpStruct = load(fname);
else
    error ('genslblockfkine:SymbolicsNotFound','Save symbolic expressions to disk first!')
end

blockaddress = [CGen.slib,'/',symname];          % treat intermediate transformations separately
if ~isempty(find_system(CGen.slib,'SearchDepth',1,'Name',symname))                    % Delete previously generated block
    delete_block(blockaddress);
    save_system;
end

<<<<<<< HEAD
symexpr2slblock(blockaddress,tmpStruct.(symname).T,'vars',{q});
=======
symexpr2slblock(blockaddress,tmpStruct.(symname),'vars',{q'});
>>>>>>> 2ddefed1

CGen.logmsg('\t%s\n',' done!');

%% Individual joint forward kinematics
CGen.logmsg([datestr(now),'\tGenerating forward kinematics Simulink block up to joint']);
for iJoints=1:CGen.rob.n
    
    CGen.logmsg(' %i ',iJoints);
    symname = ['T0_',num2str(iJoints)];
    fname = fullfile(CGen.sympath,[symname,'.mat']);
    
    tmpStruct = struct;
    tmpStruct = load(fname);
    
    funFileName = fullfile(CGen.robjpath,[symname,'.m']);
    q = CGen.rob.gencoords;
    
    
    blockaddress = [CGen.slib,'/',symname];          % treat intermediate transformations separately
    if doesblockexist(CGen.slib,symname)
        delete_block(blockaddress);
        save_system;
    end
    
    symexpr2slblock(blockaddress,tmpStruct.(symname).T,'vars',{q});
    
end
CGen.logmsg('\t%s\n',' done!');

%% Cleanup
% Arrange blocks
distributeblocks(CGen.slib);

% Lock, save and close library
set_param(CGen.slib,'lock','on');
save_system(CGen.slib,CGen.slibpath);
close_system(CGen.slib);

end
<|MERGE_RESOLUTION|>--- conflicted
+++ resolved
@@ -1,113 +1,109 @@
-%CODEGENERATOR.GENSLBLOCKFKINE Generate Simulink block for forward kinematics
-%
-% cGen.genslblockfkine() generates a robot-specific Simulink block to compute
-% forward kinematics.
-%
-% Notes::
-% - Is called by CodeGenerator.genfkine if cGen has active flag genslblock.
-% - The Simulink blocks are generated and stored in a robot specific block 
-%   library cGen.slib in the directory cGen.basepath.
-% - Blocks are created for intermediate transforms T0, T1 etc. as well.
-%
-% Author::
-%  Joern Malzahn, (joern.malzahn@tu-dortmund.de)
-%
-% See also CodeGenerator.CodeGenerator, CodeGenerator.genfkine.
-
-% Copyright (C) 2012-2014, by Joern Malzahn
-%
-% This file is part of The Robotics Toolbox for Matlab (RTB).
-%
-% RTB is free software: you can redistribute it and/or modify
-% it under the terms of the GNU Lesser General Public License as published by
-% the Free Software Foundation, either version 3 of the License, or
-% (at your option) any later version.
-%
-% RTB is distributed in the hope that it will be useful,
-% but WITHOUT ANY WARRANTY; without even the implied warranty of
-% MERCHANTABILITY or FITNESS FOR A PARTICULAR PURPOSE.  See the
-% GNU Lesser General Public License for more details.
-%
-% You should have received a copy of the GNU Leser General Public License
-% along with RTB.  If not, see <http://www.gnu.org/licenses/>.
-%
-% http://www.petercorke.com
-%
-% The code generation module emerged during the work on a project funded by
-% the German Research Foundation (DFG, BE1569/7-1). The authors gratefully 
-% acknowledge the financial support.
-
-function genslblockfkine(CGen)
- 
-%% Open or create block library
-bdclose('all')                                                              % avoid problems with previously loaded libraries
-load_system('simulink');
-if ~(exist([CGen.slibpath,simulinkext]) == 2)                                  % Create new block library if none exists
- CGen.createnewblocklibrary;
-end
-open_system(CGen.slibpath);
-set_param(CGen.slib,'lock','off');
-
-q = CGen.rob.gencoords;
-
-%% Forward kinematics up to tool center point
-CGen.logmsg([datestr(now),'\tGenerating forward kinematics Simulink block up to the end-effector frame']);
-symname = 'fkine';
-fname = fullfile(CGen.sympath,[symname,'.mat']);
-
-if exist(fname,'file')
-    tmpStruct = load(fname);
-else
-    error ('genslblockfkine:SymbolicsNotFound','Save symbolic expressions to disk first!')
-end
-
-blockaddress = [CGen.slib,'/',symname];          % treat intermediate transformations separately
-if ~isempty(find_system(CGen.slib,'SearchDepth',1,'Name',symname))                    % Delete previously generated block
-    delete_block(blockaddress);
-    save_system;
-end
-
-<<<<<<< HEAD
-symexpr2slblock(blockaddress,tmpStruct.(symname).T,'vars',{q});
-=======
-symexpr2slblock(blockaddress,tmpStruct.(symname),'vars',{q'});
->>>>>>> 2ddefed1
-
-CGen.logmsg('\t%s\n',' done!');
-
-%% Individual joint forward kinematics
-CGen.logmsg([datestr(now),'\tGenerating forward kinematics Simulink block up to joint']);
-for iJoints=1:CGen.rob.n
-    
-    CGen.logmsg(' %i ',iJoints);
-    symname = ['T0_',num2str(iJoints)];
-    fname = fullfile(CGen.sympath,[symname,'.mat']);
-    
-    tmpStruct = struct;
-    tmpStruct = load(fname);
-    
-    funFileName = fullfile(CGen.robjpath,[symname,'.m']);
-    q = CGen.rob.gencoords;
-    
-    
-    blockaddress = [CGen.slib,'/',symname];          % treat intermediate transformations separately
-    if doesblockexist(CGen.slib,symname)
-        delete_block(blockaddress);
-        save_system;
-    end
-    
-    symexpr2slblock(blockaddress,tmpStruct.(symname).T,'vars',{q});
-    
-end
-CGen.logmsg('\t%s\n',' done!');
-
-%% Cleanup
-% Arrange blocks
-distributeblocks(CGen.slib);
-
-% Lock, save and close library
-set_param(CGen.slib,'lock','on');
-save_system(CGen.slib,CGen.slibpath);
-close_system(CGen.slib);
-
-end
+%CODEGENERATOR.GENSLBLOCKFKINE Generate Simulink block for forward kinematics
+%
+% cGen.genslblockfkine() generates a robot-specific Simulink block to compute
+% forward kinematics.
+%
+% Notes::
+% - Is called by CodeGenerator.genfkine if cGen has active flag genslblock.
+% - The Simulink blocks are generated and stored in a robot specific block 
+%   library cGen.slib in the directory cGen.basepath.
+% - Blocks are created for intermediate transforms T0, T1 etc. as well.
+%
+% Author::
+%  Joern Malzahn, (joern.malzahn@tu-dortmund.de)
+%
+% See also CodeGenerator.CodeGenerator, CodeGenerator.genfkine.
+
+% Copyright (C) 2012-2014, by Joern Malzahn
+%
+% This file is part of The Robotics Toolbox for Matlab (RTB).
+%
+% RTB is free software: you can redistribute it and/or modify
+% it under the terms of the GNU Lesser General Public License as published by
+% the Free Software Foundation, either version 3 of the License, or
+% (at your option) any later version.
+%
+% RTB is distributed in the hope that it will be useful,
+% but WITHOUT ANY WARRANTY; without even the implied warranty of
+% MERCHANTABILITY or FITNESS FOR A PARTICULAR PURPOSE.  See the
+% GNU Lesser General Public License for more details.
+%
+% You should have received a copy of the GNU Leser General Public License
+% along with RTB.  If not, see <http://www.gnu.org/licenses/>.
+%
+% http://www.petercorke.com
+%
+% The code generation module emerged during the work on a project funded by
+% the German Research Foundation (DFG, BE1569/7-1). The authors gratefully 
+% acknowledge the financial support.
+
+function genslblockfkine(CGen)
+ 
+%% Open or create block library
+bdclose('all')                                                              % avoid problems with previously loaded libraries
+load_system('simulink');
+if ~(exist([CGen.slibpath,simulinkext]) == 2)                                  % Create new block library if none exists
+ CGen.createnewblocklibrary;
+end
+open_system(CGen.slibpath);
+set_param(CGen.slib,'lock','off');
+
+q = CGen.rob.gencoords;
+
+%% Forward kinematics up to tool center point
+CGen.logmsg([datestr(now),'\tGenerating forward kinematics Simulink block up to the end-effector frame']);
+symname = 'fkine';
+fname = fullfile(CGen.sympath,[symname,'.mat']);
+
+if exist(fname,'file')
+    tmpStruct = load(fname);
+else
+    error ('genslblockfkine:SymbolicsNotFound','Save symbolic expressions to disk first!')
+end
+
+blockaddress = [CGen.slib,'/',symname];          % treat intermediate transformations separately
+if ~isempty(find_system(CGen.slib,'SearchDepth',1,'Name',symname))                    % Delete previously generated block
+    delete_block(blockaddress);
+    save_system;
+end
+
+symexpr2slblock(blockaddress,tmpStruct.(symname).T,'vars',{q'});
+
+CGen.logmsg('\t%s\n',' done!');
+
+%% Individual joint forward kinematics
+CGen.logmsg([datestr(now),'\tGenerating forward kinematics Simulink block up to joint']);
+for iJoints=1:CGen.rob.n
+    
+    CGen.logmsg(' %i ',iJoints);
+    symname = ['T0_',num2str(iJoints)];
+    fname = fullfile(CGen.sympath,[symname,'.mat']);
+    
+    tmpStruct = struct;
+    tmpStruct = load(fname);
+    
+    funFileName = fullfile(CGen.robjpath,[symname,'.m']);
+    q = CGen.rob.gencoords;
+    
+    
+    blockaddress = [CGen.slib,'/',symname];          % treat intermediate transformations separately
+    if doesblockexist(CGen.slib,symname)
+        delete_block(blockaddress);
+        save_system;
+    end
+    
+    symexpr2slblock(blockaddress,tmpStruct.(symname),'vars',{q});
+    
+end
+CGen.logmsg('\t%s\n',' done!');
+
+%% Cleanup
+% Arrange blocks
+distributeblocks(CGen.slib);
+
+% Lock, save and close library
+set_param(CGen.slib,'lock','on');
+save_system(CGen.slib,CGen.slibpath);
+close_system(CGen.slib);
+
+end